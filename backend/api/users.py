from typing import Optional, List
from fastapi import APIRouter, Depends, HTTPException

from models import (
    PersonalityConfig, UserSummary, UserProfile, PreferencesConfig,
    EngagementAnalytics, PersonalizationHistory, PreferenceOverride
)
from dependencies import (
    get_existing_user_id,
    get_or_create_user_id,
    profile_manager,
    generate_display_name_from_user_id,
)
from storage.personalization_manager import PersonalizationManager
from logging_config import get_logger

router = APIRouter()
logger = get_logger(__name__)

# Initialize PersonalizationManager (will be injected via dependencies later)
personalization_manager = None

def get_personalization_manager():
    """Get or create PersonalizationManager instance."""
    global personalization_manager
    if personalization_manager is None:
        from dependencies import storage_manager
        personalization_manager = PersonalizationManager(storage_manager, profile_manager)
    return personalization_manager


@router.get("/user", response_model=UserProfile)
async def get_current_user(user_id: Optional[str] = Depends(get_existing_user_id)):
    if not user_id:
        raise HTTPException(status_code=404, detail="No user ID provided or user not found")

    user_data = profile_manager.get_user(user_id)
    if not user_data:
        raise HTTPException(status_code=404, detail="User not found")

    # Get preferences for complete profile
    preferences_data = profile_manager.get_preferences(user_id)
    preferences = PreferencesConfig(**preferences_data) if preferences_data else None

    return UserProfile(
        user_id=user_data["user_id"],
        created_at=user_data["created_at"],
        metadata=user_data.get("metadata", {}),
        personality=PersonalityConfig(**user_data.get("personality", {})),
        preferences=preferences
    )


@router.put("/user/personality")
async def update_user_personality(personality: PersonalityConfig, user_id: str = Depends(get_or_create_user_id)):
    success = profile_manager.update_personality(user_id, personality.model_dump())
    if not success:
        raise HTTPException(status_code=500, detail="Failed to update personality")

    return {"success": True, "message": "Personality updated successfully"}


@router.put("/user/display-name")
async def update_user_display_name(display_name: str, user_id: str = Depends(get_or_create_user_id)):
    success = profile_manager.update_user(user_id, {"metadata": {"display_name": display_name}})
    if not success:
        raise HTTPException(status_code=500, detail="Failed to update display name")

    return {"success": True, "message": "Display name updated successfully"}


@router.get("/users", response_model=List[UserSummary])
async def list_users():
    user_ids = profile_manager.list_users()
    user_summaries = []

    for user_id in user_ids:
        user_data = profile_manager.get_user(user_id)
        if user_data:
            personality = user_data.get("personality", {})
            personality_config = PersonalityConfig(
                style=personality.get("style", "helpful"),
                tone=personality.get("tone", "friendly"),
                additional_traits=personality.get("additional_traits", {}),
            )

            metadata = user_data.get("metadata", {})
            display_name = metadata.get("display_name", generate_display_name_from_user_id(user_id))

            user_summaries.append(
                UserSummary(
                    user_id=user_id,
                    created_at=user_data.get("created_at", 0),
                    personality=personality_config,
                    display_name=display_name,
                )
            )

    user_summaries.sort(key=lambda x: x.created_at, reverse=True)

    return user_summaries


@router.post("/users")
async def create_user(display_name: Optional[str] = None):
    metadata = {}
    if display_name:
        metadata["display_name"] = display_name

    user_id = profile_manager.create_user(metadata)
    if not user_id:
        raise HTTPException(status_code=500, detail="Failed to create user")

    # Initialize personalization files for new user
    profile_manager.migrate_user_personalization_files(user_id)

    return {
        "success": True,
        "user_id": user_id,
        "display_name": display_name or generate_display_name_from_user_id(user_id),
    }


<<<<<<< HEAD
@router.get("/user/preferences", response_model=PreferencesConfig)
async def get_user_preferences(user_id: str = Depends(get_or_create_user_id)):
    """Get user preferences."""
    try:
        logger.info(f"🌐 API: Getting preferences for user {user_id}")
        preferences_data = profile_manager.get_preferences(user_id)
        logger.debug(f"🌐 API: Retrieved preferences for user {user_id}: {list(preferences_data.keys())}")
        return PreferencesConfig(**preferences_data)
    except Exception as e:
        logger.error(f"🌐 API: ❌ Error getting preferences for user {user_id}: {str(e)}", exc_info=True)
        raise HTTPException(status_code=500, detail=f"Failed to get preferences: {str(e)}")


@router.put("/user/preferences")
async def update_user_preferences(preferences: PreferencesConfig, user_id: str = Depends(get_or_create_user_id)):
    """Update user preferences."""
    try:
        logger.info(f"🌐 API: Updating preferences for user {user_id}")
        logger.debug(f"🌐 API: New preferences for user {user_id}: {preferences.model_dump()}")
        
        success = profile_manager.update_preferences(user_id, preferences.model_dump())
        if not success:
            logger.error(f"🌐 API: ❌ Failed to update preferences for user {user_id}")
            raise HTTPException(status_code=500, detail="Failed to update preferences")
        
        logger.info(f"🌐 API: ✅ Successfully updated preferences for user {user_id}")
        return {"success": True, "message": "Preferences updated successfully"}
    except HTTPException:
        raise
    except Exception as e:
        logger.error(f"🌐 API: ❌ Error updating preferences for user {user_id}: {str(e)}", exc_info=True)
        raise HTTPException(status_code=500, detail=f"Failed to update preferences: {str(e)}")


@router.get("/user/engagement-analytics", response_model=EngagementAnalytics)
async def get_user_engagement_analytics(user_id: str = Depends(get_or_create_user_id)):
    """Get user engagement analytics."""
    analytics_data = profile_manager.get_engagement_analytics(user_id)
    return EngagementAnalytics(**analytics_data)


@router.get("/user/personalization-history", response_model=PersonalizationHistory)
async def get_user_personalization_history(user_id: str = Depends(get_or_create_user_id)):
    """Get user personalization history."""
    history_data = profile_manager.get_personalization_history(user_id)
    return PersonalizationHistory(**history_data)


@router.get("/user/personalization")
async def get_user_personalization_data(user_id: str = Depends(get_or_create_user_id)):
    """Get complete personalization data for transparency."""
    pm = get_personalization_manager()
    transparency_data = pm.get_learning_transparency_data(user_id)
    return transparency_data


@router.post("/user/engagement/track")
async def track_user_engagement(
    interaction_data: dict,
    user_id: str = Depends(get_or_create_user_id)
):
    """Track user engagement for learning."""
    try:
        pm = get_personalization_manager()
        
        interaction_type = interaction_data.get("interaction_type")
        metadata = interaction_data.get("metadata", {})
        
        if not interaction_type:
            logger.warning(f"API: Missing interaction_type in engagement tracking for user {user_id}")
            raise HTTPException(status_code=400, detail="Missing interaction_type")
        
        logger.info(f"🌐 API: Tracking engagement for user {user_id}: {interaction_type}")
        logger.debug(f"API: Engagement metadata for user {user_id}: {metadata}")
        
        success = pm.track_user_engagement(user_id, interaction_type, metadata)
        if not success:
            logger.error(f"🌐 API: ❌ Failed to track engagement for user {user_id}: {interaction_type}")
            raise HTTPException(status_code=500, detail="Failed to track engagement")
        
        logger.info(f"🌐 API: ✅ Successfully tracked engagement for user {user_id}: {interaction_type}")
        return {"success": True, "message": "Engagement tracked successfully"}
    except HTTPException:
        raise
    except Exception as e:
        logger.error(f"🌐 API: ❌ Error tracking engagement for user {user_id}: {str(e)}", exc_info=True)
        raise HTTPException(status_code=500, detail=f"Failed to track engagement: {str(e)}")


@router.post("/user/feedback")
async def submit_user_feedback(
    feedback_data: dict,
    user_id: str = Depends(get_or_create_user_id)
):
    """Submit user feedback (thumbs up/down, etc.)."""
    try:
        pm = get_personalization_manager()
        
        feedback_type = feedback_data.get("type")
        message_id = feedback_data.get("messageId")
        feedback = feedback_data.get("feedback")
        
        if not all([feedback_type, message_id, feedback]):
            raise HTTPException(status_code=400, detail="Missing required feedback data")
        
        logger.info(f"🌐 API: ✅ User {user_id} submitted {feedback} feedback for {feedback_type}")
        
        # Track as engagement event
        success = pm.track_user_engagement(user_id, "engagement_event", {
            "type": feedback_type,
            "message_id": message_id,
            "feedback": feedback,
            "timestamp": feedback_data.get("timestamp")
        })
        
        if not success:
            logger.error(f"🌐 API: ❌ Failed to process feedback for user {user_id}")
            raise HTTPException(status_code=500, detail="Failed to process feedback")
        
        return {"success": True, "message": "Feedback submitted successfully"}
    except HTTPException:
        raise
    except Exception as e:
        logger.error(f"🌐 API: ❌ Error processing feedback for user {user_id}: {str(e)}", exc_info=True)
        raise HTTPException(status_code=500, detail=f"Failed to process feedback: {str(e)}")


@router.post("/user/link-click")
async def track_link_click(
    click_data: dict,
    user_id: str = Depends(get_or_create_user_id)
):
    """Track link clicks for engagement."""
    try:
        pm = get_personalization_manager()
        
        url = click_data.get("url")
        context = click_data.get("context", "")
        
        logger.info(f"🌐 API: ✅ User {user_id} clicked link: {url}")
        
        # Track as engagement event
        success = pm.track_user_engagement(user_id, "engagement_event", {
            "type": "link_click",
            "url": url,
            "context": context,
            "timestamp": click_data.get("timestamp")
        })
        
        if not success:
            logger.error(f"🌐 API: ❌ Failed to track link click for user {user_id}")
            raise HTTPException(status_code=500, detail="Failed to track link click")
        
        return {"success": True, "message": "Link click tracked successfully"}
    except HTTPException:
        raise
    except Exception as e:
        logger.error(f"🌐 API: ❌ Error tracking link click for user {user_id}: {str(e)}", exc_info=True)
        raise HTTPException(status_code=500, detail=f"Failed to track link click: {str(e)}")


@router.put("/user/personalization/override")
async def override_learned_behavior(
    override_request: PreferenceOverride,
    user_id: str = Depends(get_or_create_user_id)
):
    """Allow user to override learned behaviors."""
    try:
        pm = get_personalization_manager()
        
        logger.info(f"🌐 API: User {user_id} overriding learned behavior: {override_request.preference_type} = {override_request.override_value}")
        logger.debug(f"API: Override request for user {user_id}: disable_learning={override_request.disable_learning}")
        
        success = pm.override_learned_behavior(
            user_id,
            override_request.preference_type,
            override_request.override_value,
            override_request.disable_learning
        )
        
        if not success:
            logger.error(f"🌐 API: ❌ Failed to override behavior for user {user_id}: {override_request.preference_type}")
            raise HTTPException(status_code=500, detail="Failed to override behavior")
        
        logger.info(f"🌐 API: ✅ Successfully applied behavior override for user {user_id}: {override_request.preference_type}")
        return {"success": True, "message": "Behavior override applied successfully"}
    except HTTPException:
        raise
    except Exception as e:
        logger.error(f"API: Error overriding behavior for user {user_id}: {str(e)}", exc_info=True)
        raise HTTPException(status_code=500, detail=f"Failed to override behavior: {str(e)}")


@router.get("/user/personalization-context")
async def get_personalization_context(user_id: str = Depends(get_or_create_user_id)):
    """Get personalization context for request processing."""
    pm = get_personalization_manager()
    context = pm.get_personalization_context(user_id)
    return context
=======
@router.delete("/user")
async def delete_current_user(user_id: Optional[str] = Depends(get_existing_user_id)):
    if not user_id:
        raise HTTPException(status_code=404, detail="No user ID provided or user not found")

    success = profile_manager.delete_user(user_id)
    if not success:
        raise HTTPException(status_code=500, detail="Failed to delete user")

    return {"success": True, "message": "User deleted successfully"}
>>>>>>> 7de1e7c2
<|MERGE_RESOLUTION|>--- conflicted
+++ resolved
@@ -121,7 +121,6 @@
     }
 
 
-<<<<<<< HEAD
 @router.get("/user/preferences", response_model=PreferencesConfig)
 async def get_user_preferences(user_id: str = Depends(get_or_create_user_id)):
     """Get user preferences."""
@@ -321,7 +320,8 @@
     pm = get_personalization_manager()
     context = pm.get_personalization_context(user_id)
     return context
-=======
+
+  
 @router.delete("/user")
 async def delete_current_user(user_id: Optional[str] = Depends(get_existing_user_id)):
     if not user_id:
@@ -331,5 +331,4 @@
     if not success:
         raise HTTPException(status_code=500, detail="Failed to delete user")
 
-    return {"success": True, "message": "User deleted successfully"}
->>>>>>> 7de1e7c2
+    return {"success": True, "message": "User deleted successfully"}