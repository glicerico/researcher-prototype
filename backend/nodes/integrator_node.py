"""
Integrator node that combines all available information to generate a coherent response.
"""

import asyncio
from nodes.base import (
    ChatState,
    logger,
    SystemMessage,
    ChatOpenAI,
    INTEGRATOR_SYSTEM_PROMPT,
    config,
    get_current_datetime_str,
    queue_status,
)
from utils import get_last_user_message

# Remove the context template imports
# from prompts import SEARCH_CONTEXT_TEMPLATE, ANALYSIS_CONTEXT_TEMPLATE, MEMORY_CONTEXT_TEMPLATE


async def integrator_node(state: ChatState) -> ChatState:
    """Core thinking component that integrates all available context and generates a response."""
    logger.info("🧠 Integrator: Processing all contextual information")
    queue_status(state.get("thread_id"), "Integrating information...")
    await asyncio.sleep(0.1)  # Small delay to ensure status is visible
    current_time_str = get_current_datetime_str()
    model = state.get("model", config.DEFAULT_MODEL)
    temperature = state.get("temperature", 0.7)
    max_tokens = state.get("max_tokens", 1000)

    # Get last user message for logging
    last_message = get_last_user_message(state.get("messages", []))

    if last_message:
        display_msg = last_message[:75] + "..." if len(last_message) > 75 else last_message
        logger.info(f'🧠 Integrator: Processing query: "{display_msg}"')

    # Build context section for system prompt
    context_sections = []

    # Add memory context first if available
    memory_context = state.get("memory_context")
    memory_context_section = ""
    if memory_context:
        memory_context_section = f"CONVERSATION MEMORY:\n{memory_context}\n\nUse this context to maintain conversation continuity and reference previous topics when relevant."
        logger.info("🧠 Integrator: ✅ Including memory context from previous conversations")
    else:
        logger.debug("🧠 Integrator: ⚠️ No memory context available")

<<<<<<< HEAD
    # Add search results to context from all search sources
    search_sources = ["search", "academic_search", "social_search", "medical_search"]
    all_citations = []
    all_search_sources = []
    
    for source in search_sources:
        search_results_data = state.get("module_results", {}).get(source, {})
        if search_results_data.get("success", False):
            search_result_text = search_results_data.get("result", "")
            if search_result_text:
                # Build source-specific context
                source_name = search_results_data.get("source", source.replace("_", " ").title())
                search_context = f"INFORMATION FROM {source_name.upper()}:\n{search_result_text}\n"
                context_sections.append(search_context)
                logger.info(f"🧠 Integrator: Added {source_name} results to system context")
                
                # Collect citations and sources for renderer
                citations = search_results_data.get("citations", [])
                search_sources_data = search_results_data.get("search_sources", [])
                all_citations.extend(citations)
                all_search_sources.extend(search_sources_data)
    
    # Pass combined citation data to renderer
    if all_citations or all_search_sources:
        state["workflow_context"]["citations"] = all_citations
        state["workflow_context"]["search_sources"] = all_search_sources
        logger.info("🧠 Integrator: Passing combined citation data from all sources to the renderer.")
=======
    # Add search results to context if available
    search_results_data = state.get("module_results", {}).get("search", {})
    if search_results_data.get("success", False):
        search_result_text = search_results_data.get("result", "")
        if search_result_text:
            citations = search_results_data.get("citations", [])  # List of URL strings
            search_sources = search_results_data.get("search_results", [])  # List of objects

            # --- Data for Renderer ---
            # Pass the raw citation data directly to the renderer.
            state["workflow_context"]["citations"] = citations
            state["workflow_context"]["search_sources"] = search_sources
            logger.info("🧠 Integrator: ✅ Passing raw citation data and sources to the renderer.")

            # --- Context for Integrator LLM ---
            # Build a simple, clean context for the integrator's LLM prompt.
            # The search_result_text already has [n] markers. We pass it as-is.
            search_context = f"CURRENT INFORMATION FROM WEB SEARCH:\nThe following text was retrieved from a web search. It contains citation markers like [1], [2], etc.\n\n---\n\n{search_result_text}\n\n---\n\nUse this information to answer the user's query, making sure to preserve the citation markers as they are."
            context_sections.append(search_context)
            logger.info("🧠 Integrator: ✅ Added search results with original citation markers to system context")
>>>>>>> 23f44f11

    # Add analysis results to context if available
    analysis_results = state.get("module_results", {}).get("analyzer", {})
    if analysis_results.get("success", False):
        analysis_result_text = analysis_results.get("result", "")
        if analysis_result_text:
            # Directly construct the analysis context string
            analysis_context = f"ANALYTICAL INSIGHTS:\nThe following analysis was performed related to the user's query:\n\n{analysis_result_text}\n\nIncorporate these insights naturally into your response where relevant."
            context_sections.append(analysis_context)
            logger.info("🧠 Integrator: ✅ Added analysis results to system context")

    # Combine all context sections
    context_section = "\n\n".join(context_sections) if context_sections else ""

    # Create enhanced system message with context
    system_message_content = INTEGRATOR_SYSTEM_PROMPT.format(
        current_time=current_time_str, memory_context_section=memory_context_section, context_section=context_section
    )

    # Initialize the model
    llm = ChatOpenAI(model=model, temperature=temperature, max_tokens=max_tokens, api_key=config.OPENAI_API_KEY)

    # Get the messages and add system message
    messages_for_llm = [SystemMessage(content=system_message_content)]
    messages_for_llm.extend(state.get("messages", []))

    # Log the system prompt for debugging (truncated)
    system_prompt_preview = (
        system_message_content[:200] + "..." if len(system_message_content) > 200 else system_message_content
    )
    logger.info(f"🧠 Integrator: System prompt preview: {system_prompt_preview}")

    try:
        logger.debug(f"Sending {len(messages_for_llm)} messages to Integrator")
        # Create a chat model with specified parameters
        response = llm.invoke(messages_for_llm)
        logger.debug(f"Received response from Integrator: {response}")

        # Log the response for traceability
        display_response = response.content[:75] + "..." if len(response.content) > 75 else response.content
        logger.info(f'🧠 Integrator: ✅ Generated response: "{display_response}"')

        # Store the Integrator's response in the workflow context for the renderer
        state["workflow_context"]["integrator_response"] = response.content

        # Also store in module_results for consistency
        state["module_results"]["integrator"] = response.content

    except Exception as e:
        logger.error(f"Error in integrator_node: {str(e)}", exc_info=True)
        # Store the error in workflow context
        state["workflow_context"]["integrator_error"] = str(e)
        state["workflow_context"]["integrator_response"] = f"I encountered an error processing your request: {str(e)}"

    return state<|MERGE_RESOLUTION|>--- conflicted
+++ resolved
@@ -48,7 +48,6 @@
     else:
         logger.debug("🧠 Integrator: ⚠️ No memory context available")
 
-<<<<<<< HEAD
     # Add search results to context from all search sources
     search_sources = ["search", "academic_search", "social_search", "medical_search"]
     all_citations = []
@@ -76,28 +75,6 @@
         state["workflow_context"]["citations"] = all_citations
         state["workflow_context"]["search_sources"] = all_search_sources
         logger.info("🧠 Integrator: Passing combined citation data from all sources to the renderer.")
-=======
-    # Add search results to context if available
-    search_results_data = state.get("module_results", {}).get("search", {})
-    if search_results_data.get("success", False):
-        search_result_text = search_results_data.get("result", "")
-        if search_result_text:
-            citations = search_results_data.get("citations", [])  # List of URL strings
-            search_sources = search_results_data.get("search_results", [])  # List of objects
-
-            # --- Data for Renderer ---
-            # Pass the raw citation data directly to the renderer.
-            state["workflow_context"]["citations"] = citations
-            state["workflow_context"]["search_sources"] = search_sources
-            logger.info("🧠 Integrator: ✅ Passing raw citation data and sources to the renderer.")
-
-            # --- Context for Integrator LLM ---
-            # Build a simple, clean context for the integrator's LLM prompt.
-            # The search_result_text already has [n] markers. We pass it as-is.
-            search_context = f"CURRENT INFORMATION FROM WEB SEARCH:\nThe following text was retrieved from a web search. It contains citation markers like [1], [2], etc.\n\n---\n\n{search_result_text}\n\n---\n\nUse this information to answer the user's query, making sure to preserve the citation markers as they are."
-            context_sections.append(search_context)
-            logger.info("🧠 Integrator: ✅ Added search results with original citation markers to system context")
->>>>>>> 23f44f11
 
     # Add analysis results to context if available
     analysis_results = state.get("module_results", {}).get("analyzer", {})
